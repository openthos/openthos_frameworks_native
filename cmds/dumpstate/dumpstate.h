--- conflicted
+++ resolved
@@ -146,10 +146,7 @@
 }
 #endif
 
-<<<<<<< HEAD
-=======
 /* dump eMMC Extended CSD data */
 void dump_emmc_ecsd(const char *ext_csd_path);
 
->>>>>>> f55d4021
 #endif /* _DUMPSTATE_H_ */