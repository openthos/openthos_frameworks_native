--- conflicted
+++ resolved
@@ -27,11 +27,8 @@
     IPCThreadState.cpp \
     IPermissionController.cpp \
     IProcessInfoService.cpp \
-<<<<<<< HEAD
     IResultReceiver.cpp \
     ProcessInfoService.cpp \
-=======
->>>>>>> ee6b4b64
     IServiceManager.cpp \
     MemoryBase.cpp \
     MemoryDealer.cpp \
